--- conflicted
+++ resolved
@@ -82,23 +82,18 @@
           }),
         });
 
+        ctx.effect(`logFirstAnalyzeLoan`, async () => {
+          console.log(
+            `This side effect will only be run once. It's running for ${record.id}`,
+          );
+        });
+
         return agent2.run({
           data: {
             loanId: record.id,
             customerId: input.customerId,
           },
         });
-<<<<<<< HEAD
-
-        ctx.effect(`logFirstAnalyzeLoan`, async () => {
-          console.log(
-            `This side effect will only be run once. It's running for ${record.id}`,
-          );
-        });
-
-        return agent2.run();
-=======
->>>>>>> 8cfb663b
       }),
     );
 
@@ -127,16 +122,11 @@
         },
       });
 
-<<<<<<< HEAD
     ctx.effect("logFinalResult", async () => {
       console.log("--------------------------------");
       console.log(riskProfile);
       console.log("--------------------------------");
     });
-=======
-    // this is a side-effect, albeit a useful one
-    console.log(riskProfile);
->>>>>>> 8cfb663b
   });
 
   await workflow.listen();
