--- conflicted
+++ resolved
@@ -3,11 +3,7 @@
 go 1.23.2
 
 require (
-<<<<<<< HEAD
-	github.com/inferablehq/inferable/sdk-go v0.1.25
-=======
 	github.com/inferablehq/inferable/sdk-go v0.1.26
->>>>>>> 7534f50c
 	github.com/joho/godotenv v1.5.1
 )
 
