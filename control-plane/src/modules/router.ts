--- conflicted
+++ resolved
@@ -44,12 +44,9 @@
 import { NEW_CONNECTION_ID } from "./integrations/constants";
 import { createWorkflowExecution } from "./workflows/executions";
 import { RunOptions, validateSchema } from "./runs";
-<<<<<<< HEAD
 import { kv } from "./kv";
 import { upsertToolDefinition } from "./tools";
-=======
 import { recordPoll, upsertToolDefinition } from "./tools";
->>>>>>> d4033592
 
 const readFile = util.promisify(fs.readFile);
 
